use crate::{Fq, Fr};
use ark_ec::{
    models::{ModelParameters, MontgomeryModelParameters, TEModelParameters},
    short_weierstrass_jacobian::{
        GroupAffine as SWGroupAffine, GroupProjective as SWGroupProjective,
    },
    twisted_edwards_extended::{GroupAffine, GroupProjective},
    SWModelParameters,
};
use ark_ff::{field_new, Field};

mod glv;

pub use glv::{
    multi_scalar_mul, multi_scalar_mul_with_glv, two_scalar_mul, GLVParameters,
};

#[cfg(test)]
mod tests;

pub type EdwardsAffine = GroupAffine<BandersnatchParameters>;
pub type EdwardsProjective = GroupProjective<BandersnatchParameters>;
pub type SWAffine = SWGroupAffine<BandersnatchParameters>;
pub type SWProjective = SWGroupProjective<BandersnatchParameters>;

/// `banersnatch` is a twisted Edwards curve. These curves have equations of the
/// form: ax² + y² = 1 - dx²y².
/// over some base finite field Fq.
///
/// banersnatch's curve equation: -5x² + y² = 1 - dx²y²
///
/// q = 52435875175126190479447740508185965837690552500527637822603658699938581184513.
///
/// a = 52435875175126190479447740508185965837690552500527637822603658699938581184508.
/// d = (138827208126141220649022263972958607803/
///     171449701953573178309673572579671231137) mod q
///   = 45022363124591815672509500913686876175488063829319466900776701791074614335719.
///
/// Sage script to calculate these:
///
/// ```text
/// q = 52435875175126190479447740508185965837690552500527637822603658699938581184513
/// Fq = GF(q)
/// d = (Fq(138827208126141220649022263972958607803)/Fq(171449701953573178309673572579671231137))
/// ```
/// These parameters and the sage script obtained from:
/// <https://github.com/asanso/Bandersnatch/>
#[derive(Clone, Default, PartialEq, Eq)]
pub struct BandersnatchParameters;

impl ModelParameters for BandersnatchParameters {
    type BaseField = Fq;
    type ScalarField = Fr;
}

impl TEModelParameters for BandersnatchParameters {
    /// COEFF_A = -5
    const COEFF_A: Fq = field_new!(Fq, "-5");

    /// COEFF_D = (138827208126141220649022263972958607803/
    /// 171449701953573178309673572579671231137) mod q
    const COEFF_D: Fq = field_new!(
        Fq,
        "45022363124591815672509500913686876175488063829319466900776701791074614335719"
    );

    /// COFACTOR = 4
    const COFACTOR: &'static [u64] = &[4];

    /// COFACTOR^(-1) mod r =
    /// 9831726595336160714896451345284868594481866920080427688839802480047265754601
    const COFACTOR_INV: Fr = field_new!(
        Fr,
        "9831726595336160714896451345284868594481866920080427688839802480047265754601"
    );

    /// AFFINE_GENERATOR_COEFFS = (GENERATOR_X, GENERATOR_Y)
    const AFFINE_GENERATOR_COEFFS: (Self::BaseField, Self::BaseField) =
        (TE_GENERATOR_X, TE_GENERATOR_Y);

    type MontgomeryModelParameters = BandersnatchParameters;

    /// Multiplication by `a` is multiply by `-5`.
    #[inline(always)]
    fn mul_by_a(elem: &Self::BaseField) -> Self::BaseField {
        let t = (*elem).double().double();
        -(t + *elem)
    }
}

impl MontgomeryModelParameters for BandersnatchParameters {
    /// COEFF_A = 29978822694968839326280996386011761570173833766074948509196803838190355340952
    const COEFF_A: Fq = field_new!(
        Fq,
        "29978822694968839326280996386011761570173833766074948509196803838190355340952"
    );

    /// COEFF_B = 25465760566081946422412445027709227188579564747101592991722834452325077642517
    const COEFF_B: Fq = field_new!(
        Fq,
        "25465760566081946422412445027709227188579564747101592991722834452325077642517"
    );

    type TEModelParameters = BandersnatchParameters;
}

/// generators are generated following Zcash's fashion:
<<<<<<< HEAD
///  "The generators of G1 and G2 are computed by finding the lexicographically smallest 
///   valid x-coordinate, and its lexicographically smallest y-coordinate and scaling it 
=======
///  "The generators of G1 and G2 are computed by finding the lexicographically smallest
///   valid x-coordinate, and its lexicographically smallest y-coordinate and scaling it
>>>>>>> d79f065b
///   by the cofactor such that the result is not the point at infinity."

/// x coordinate for TE curve generator
const TE_GENERATOR_X: Fq = field_new!(
    Fq,
    "18886178867200960497001835917649091219057080094937609519140440539760939937304"
);
/// y coordinate for TE curve generator
const TE_GENERATOR_Y: Fq = field_new!(
    Fq,
    "19188667384257783945677642223292697773471335439753913231509108946878080696678"
);
/// x coordinate for SW curve generator
const SW_GENERATOR_X: Fq = field_new!(
    Fq,
    "30900340493481298850216505686589334086208278925799850409469406976849338430199"
);
/// y coordinate for SW curve generator
const SW_GENERATOR_Y: Fq = field_new!(
    Fq,
    "12663882780877899054958035777720958383845500985908634476792678820121468453298"
);

impl SWModelParameters for BandersnatchParameters {
    /// COEFF_A = 10773120815616481058602537765553212789256758185246796157495669123169359657269
    const COEFF_A: Self::BaseField = field_new!(
        Fq,
        "10773120815616481058602537765553212789256758185246796157495669123169359657269"
    );

    /// COEFF_B = 29569587568322301171008055308580903175558631321415017492731745847794083609535
    const COEFF_B: Self::BaseField = field_new!(
        Fq,
        "29569587568322301171008055308580903175558631321415017492731745847794083609535"
    );

    /// COFACTOR = 4
    const COFACTOR: &'static [u64] = &[4];

    /// COFACTOR^(-1) mod r =
    /// 9831726595336160714896451345284868594481866920080427688839802480047265754601
    const COFACTOR_INV: Fr = field_new!(
        Fr,
        "9831726595336160714896451345284868594481866920080427688839802480047265754601"
    );

    /// generators
    const AFFINE_GENERATOR_COEFFS: (Self::BaseField, Self::BaseField) =
        (SW_GENERATOR_X, SW_GENERATOR_Y);
}<|MERGE_RESOLUTION|>--- conflicted
+++ resolved
@@ -104,15 +104,10 @@
     type TEModelParameters = BandersnatchParameters;
 }
 
-/// generators are generated following Zcash's fashion:
-<<<<<<< HEAD
-///  "The generators of G1 and G2 are computed by finding the lexicographically smallest 
-///   valid x-coordinate, and its lexicographically smallest y-coordinate and scaling it 
-=======
-///  "The generators of G1 and G2 are computed by finding the lexicographically smallest
-///   valid x-coordinate, and its lexicographically smallest y-coordinate and scaling it
->>>>>>> d79f065b
-///   by the cofactor such that the result is not the point at infinity."
+// generators are generated following Zcash's fashion:
+//  "The generators of G1 and G2 are computed by finding the lexicographically smallest
+//   valid x-coordinate, and its lexicographically smallest y-coordinate and scaling it
+//   by the cofactor such that the result is not the point at infinity."
 
 /// x coordinate for TE curve generator
 const TE_GENERATOR_X: Fq = field_new!(
