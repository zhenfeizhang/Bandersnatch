--- conflicted
+++ resolved
@@ -14,11 +14,7 @@
 ark-ff = { version = "^0.3.0", default-features = false }
 ark-ec = { version = "^0.3.0", default-features = false }
 ark-std = { version = "^0.3.0", default-features = false }
-<<<<<<< HEAD
-ark-r1cs-std = { version = "^0.3.0", default-features = false, optional = true }
-=======
 ark-r1cs-std = { version = "^0.3.0", default-features = false }
->>>>>>> d79f065b
 ark-bls12-381 = { version = "^0.3.0", default-features = false, features = [ "scalar_field" ] }
 num-bigint = { version = "0.4.0", default-features = false }
 
@@ -60,9 +56,4 @@
     "ark-ff/std", 
     "ark-ec/std", 
     "ark-bls12-381/std" 
-<<<<<<< HEAD
-]
-r1cs = ["ark-r1cs-std"]
-=======
-]
->>>>>>> d79f065b
+]